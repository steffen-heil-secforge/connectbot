--- conflicted
+++ resolved
@@ -18,7 +18,6 @@
 package org.connectbot.util;
 
 import android.content.Context;
-import android.os.Build;
 import android.preference.DialogPreference;
 import android.util.AttributeSet;
 import android.view.View;
@@ -60,20 +59,7 @@
 		SeekBar volumeBar = (SeekBar) view.findViewById(R.id.volume_bar);
 		volumeBar.setProgress((int) (getPersistedFloat(
 				PreferenceConstants.DEFAULT_BELL_VOLUME) * 100));
-<<<<<<< HEAD
-
-		if (Build.VERSION.SDK_INT >= Build.VERSION_CODES.LOLLIPOP) {
-			sb.setPadding(75, 70, 75, 10);
-		} else {
-			sb.setPadding(10, 10, 10, 10);
-		}
-
-		sb.setOnSeekBarChangeListener(this);
-
-		return sb;
-=======
 		volumeBar.setOnSeekBarChangeListener(this);
->>>>>>> 13d40309
 	}
 
 	public void onProgressChanged(SeekBar seekBar, int progress, boolean fromUser) {
